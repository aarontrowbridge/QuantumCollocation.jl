--- conflicted
+++ resolved
@@ -56,7 +56,6 @@
 
 dda_bound = 1e-5
 
-<<<<<<< HEAD
 Δt_max = Δt
 Δt_min = 0.2Δt
 
@@ -95,40 +94,6 @@
 )
 
 experiment = "transmon_$(transmon_levels)_T_$(T)_dt_$(Δt)_Q_$(Q)_R_L1_$(R_L1)_max_iter_$(max_iter)_dda_bound_$(dda_bound)"
-=======
-a_bounds = [qubit_a_bound, qubit_a_bound, cavity_a_bound, cavity_a_bound]
-
-T = 200
-Δt = 15.0
-Δt_max = 1.3Δt
-Δt_min = 0.5Δt
-Q = 200.0
-R_L1 = 1.0
-max_iter = 1800
-cavity_forbidden_states = cavity_levels .* [1, 2, 3, 4]
-transmon_forbidden_states = [collect((2 * transmon_levels - 1) * cavity_levels + 1 : 2 * transmon_levels * cavity_levels); 
-collect((transmon_levels - 1) * cavity_levels + 1: cavity_levels * transmon_levels)]
-
-forbidden_states = [transmon_forbidden_states; cavity_forbidden_states]
-x_end = rollout(ket_to_iso(ψ_init[1]), init_traj.a, init_traj.Δt, system, integrator=tenth_order_pade)[:, end]
-x_end2 = rollout(ket_to_iso(ψ_init[2]), init_traj.a, init_traj.Δt, system)[:, end]
-
-println(fidelity(x_end, ket_to_iso(ψ_goal[1])))
-println(fidelity(x_end2, ket_to_iso(ψ_goal[2])))
-# prob = QuantumStateSmoothPulseProblem(system, ψ_init, ψ_goal, T, Δt;
-#     init_trajectory = init_traj,
-#     Δt_max=Δt_max,
-#     Δt_min=Δt_min,
-#     dda_bound=dda_bound,
-#     a_bounds=a_bounds,
-#     L1_regularized_names=[:ψ̃1, :ψ̃2],
-#     L1_regularized_indices=(ψ̃1 = forbidden_states, ψ̃2 = forbidden_states),
-#     Q=Q,
-#     R_L1=R_L1,
-# )
-
-# experiment = "binom_ac_T_$(T)_dt_$(Δt)_Q_$(Q)_R_L1_$(R_L1)_max_iter_$(max_iter)_dda_bound_$(dda_bound)"
->>>>>>> 3c395e6e
 
 # plot_dir = joinpath(@__DIR__, "plots/binomial_code")
 # save_dir = joinpath(@__DIR__, "data/binomial_code")
@@ -138,7 +103,6 @@
 
 # plot(plot_path, prob.trajectory, [:ψ̃1, :ψ̃2, :a]; ignored_labels=[:ψ̃1, :ψ̃2])
 
-<<<<<<< HEAD
 # solve!(prob; max_iter=max_iter)
 
 plot(plot_path, prob.trajectory, [:ψ̃1, :ψ̃2, :a]; ignored_labels=[:ψ̃1, :ψ̃2])
@@ -158,9 +122,4 @@
     "final fidelity 2" => final_fidelity_2,
 )
 
-save_problem(save_path, prob, info)
-=======
-# solve!(prob; max_iter=max_iter, save_path=save_path)
-
-# plot(plot_path, prob.trajectory, [:ψ̃1, :ψ̃2, :a]; ignored_labels=[:ψ̃1, :ψ̃2])
->>>>>>> 3c395e6e
+save_problem(save_path, prob, info)